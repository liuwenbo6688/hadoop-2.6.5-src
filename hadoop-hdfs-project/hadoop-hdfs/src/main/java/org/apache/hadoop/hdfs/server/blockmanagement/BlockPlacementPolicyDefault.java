--- conflicted
+++ resolved
@@ -209,9 +209,7 @@
     if (excludedNodes == null) {
       excludedNodes = new HashSet<Node>();
     }
-     // 这个地方把握住两点
-    // 1 尽量保证各个节点的数据量是均衡的
-    // 2 机架感知功能
+     
     int[] result = getMaxNodesPerRack(chosenStorage.size(), numOfReplicas);
     numOfReplicas = result[0];
     int maxNodesPerRack = result[1];
@@ -226,13 +224,6 @@
         && stats.isAvoidingStaleDataNodesForWrite());
 
     /**
-<<<<<<< HEAD
-     *
-     */
-    final Node localNode = chooseTarget(numOfReplicas, writer, excludedNodes,
-        blocksize, maxNodesPerRack, results, avoidStaleNodes, storagePolicy,
-        EnumSet.noneOf(StorageType.class), results.isEmpty());
-=======
      * 选择 numOfReplicas 个 datanode
      */
     final Node localNode = chooseTarget(
@@ -247,7 +238,6 @@
             EnumSet.noneOf(StorageType.class),
             results.isEmpty());
 
->>>>>>> 043f46c4
     if (!returnChosenNodes) {  
       results.removeAll(chosenStorage);
     }
